--- conflicted
+++ resolved
@@ -51,20 +51,13 @@
         modules = [
             (
                 (
-                    (f.replace(main_repo_plugins_dir, "ChampuXMusic.plugins")).replace(
+                    (f.replace(main_repo_plugins_dir, "VIPMUSIC.plugins")).replace(
                         EXTERNAL_REPO_PATH, EXTRA_PLUGINS_FOLDER
                     )
                 ).replace(os.sep, ".")
             )[:-3]
             for f in mod_paths
-<<<<<<< HEAD
             if isfile(f) and f.endswith(".py") and not f.endswith("__init__.py")
-=======
-            if isfile(f)
-            and f.endswith(".py")
-            and not f.endswith("__init__.py")
-            and f in HELPABLE
->>>>>>> 73c78cb3
         ]
         all_modules.extend(modules)
 
