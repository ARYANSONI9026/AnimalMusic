--- conflicted
+++ resolved
@@ -57,14 +57,7 @@
                 ).replace(os.sep, ".")
             )[:-3]
             for f in mod_paths
-<<<<<<< HEAD
-            if isfile(f) and f.endswith(".py") and not f.endswith("__init__.py")
-=======
-            if isfile(f)
-            and f.endswith(".py")
-            and not f.endswith("__init__.py")
-            and f in HELPABLE
->>>>>>> 6623877c
+            if isfile(f) and f.endswith(".py") and not f.endswith("__init__.py") and f in HELPABLE
         ]
         all_modules.extend(modules)
 
